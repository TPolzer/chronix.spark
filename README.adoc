image:https://travis-ci.org/ChronixDB/chronix.spark.svg?branch=master["Build Status", link="https://travis-ci.org/ChronixDB/chronix.spark"]
image:https://coveralls.io/repos/github/ChronixDB/chronix.spark/badge.svg?branch=master["Coverage",link="https://coveralls.io/github/ChronixDB/chronix.spark?branch=master"]
image:http://img.shields.io/badge/license-ASF2-blue.svg["Apache License 2",link="https://github.com/ChronixDB/chronix.spark/blob/master/LICENSE")]
image:https://sputnik.ci/conf/badge["Sputnik",link="https://sputnik.ci/app#/builds/ChronixDB/chronix.spark")]

image::logo.png[]
= Chronix Spark
<<<<<<< HEAD
An Apache Spark RDD implementation for time series processing - based on Chronix.
=======
An Apache Spark `TimeseriesRDD` implementation based on Chronix.
>>>>>>> c4907df3

== Design Principles
* A `ChronixRDD` is a collection of univariate time series. Each of them has its own vector of timestamps - they are not aligned on one common vector of timestamps.
* Time series are multi-dimensional. Each time series is associated to one or more dimensions. The identity of a time series is the combination of some of its dimension values.
* `ChronixRDD` has its own storage engine based on Solr Cloud and the Chronix format. So the time series data is stored storage-efficient, sharded and with equipped with
low-level queries to perform predicate pushdown^.

== FAQ

**How does Chronix Spark compare to Spark-TS?**

Spark-TS provides no specific time series storage
it uses the Spark persistence mechanisms instead. This leads
to a less efficient storage usage and less possibilities to
perform performance optimizations via predicate pushdown.

In contrast to Spark-TS Chronix does not align all
time series values on one vector of timestamps. This leads to
greater flexibility in time series aggregation.

Chronix provides multi-dimensional time series.<|MERGE_RESOLUTION|>--- conflicted
+++ resolved
@@ -5,15 +5,11 @@
 
 image::logo.png[]
 = Chronix Spark
-<<<<<<< HEAD
 An Apache Spark RDD implementation for time series processing - based on Chronix.
-=======
-An Apache Spark `TimeseriesRDD` implementation based on Chronix.
->>>>>>> c4907df3
 
 == Design Principles
 * A `ChronixRDD` is a collection of univariate time series. Each of them has its own vector of timestamps - they are not aligned on one common vector of timestamps.
-* Time series are multi-dimensional. Each time series is associated to one or more dimensions. The identity of a time series is the combination of some of its dimension values.
+* Time series are multi-dimensional. Each time series is associated to one or more dimensions. The identity of a time series is the combination of soe of its dimension values.
 * `ChronixRDD` has its own storage engine based on Solr Cloud and the Chronix format. So the time series data is stored storage-efficient, sharded and with equipped with
 low-level queries to perform predicate pushdown^.
 
